--- conflicted
+++ resolved
@@ -36,7 +36,8 @@
     """
     uuid_cre = re.compile('\w{8}(-\w{4}){3}-\w{12}')
 
-    def check_xmlrpc_command_result(self, packet, has_error, is_syncronous=False):
+    def check_xmlrpc_command_result(self, packet, has_error,
+                                    error_message=None, is_syncronous=True):
         "Check that a packet from a procedure execution is sane."
 
         result = _xmlrpc._decode(packet)
@@ -46,6 +47,11 @@
         else:
             message = "Error: %s" % result.error
         self.assertEqual(bool(result.error), has_error, message)
+
+        # If the procedure had an error, check the error message provided
+        # it was requested to do so, i.e error_message is not None.
+        if has_error and error_message:
+            self.assertEqual(result.error, error_message)
 
         # If the procedure did not have an error, first result set,
         # first row, first column contain UUID of procedure. Just
@@ -210,62 +216,45 @@
 
         # Try to remove a group twice.
         status = self.proxy.group.destroy("group")
-        self.check_xmlrpc_command_result(status, True)
+        self.check_xmlrpc_command_result(status, True,
+            error_message="GroupError: Group (group) does not exist."
+        )
 
         # Try to remove a group where there are servers.
         self.proxy.group.create("group_1", "Testing group...")
         self.proxy.group.add("group_1", address_1)
         status = self.proxy.group.destroy("group_1")
-<<<<<<< HEAD
-        self.check_xmlrpc_command_result(status, True)
-
-        # Remove a group where there are servers.
-        status = self.proxy.group.destroy("group_1", True)
-        self.check_xmlrpc_command_result(status, False)
+        self.check_xmlrpc_command_result(status, True,
+            error_message=("GroupError: Cannot destroy a group (group_1) "
+                "which has associated servers."
+            )
+        )
+        self.proxy.group.remove("group_1", address_1)
 
         # Try to remove a group that is used by shards.
-=======
-        self.assertStatus(status, _executor.Job.ERROR)
-        self.assertEqual(status[1][-1]["state"], _executor.Job.COMPLETE)
-        self.assertEqual(status[1][-1]["description"],
-                         "Tried to execute action (_destroy_group).")
-        status = self.proxy.group.remove("group_1", address_1)
-
-        # Try to remove a group that is used as a global group.
->>>>>>> 306749e8
         self.proxy.group.create("group_global")
         self.proxy.group.add("group_global", address_1)
         self.proxy.group.promote("group_global")
         status = self.proxy.sharding.create_definition("RANGE", "group_global")
         shard_mapping_id = status[2]
-<<<<<<< HEAD
-        status = self.proxy.group.destroy("group_global", True)
-        self.check_xmlrpc_command_result(status, True)
-
-=======
         status = self.proxy.group.destroy("group_global")
-        self.assertStatus(status, _executor.Job.ERROR)
-        self.assertEqual(status[1][-1]["state"], _executor.Job.COMPLETE)
-        self.assertEqual(status[1][-1]["description"],
-                         "Tried to execute action (_destroy_group).")
-
-        # Try to remove a group that is used by shards.
->>>>>>> 306749e8
+        self.check_xmlrpc_command_result(status, True,
+            error_message=("GroupError: Cannot destroy a group (group_global) "
+                "which is used as a global group in a shard definition (1)."
+            )
+        )
+
         self.proxy.group.create("group")
         self.proxy.group.add("group", address_2)
         self.proxy.group.promote("group")
         self.proxy.sharding.add_table(shard_mapping_id, "db1.t1", "user")
         self.proxy.sharding.add_shard(shard_mapping_id, "group/0", "ENABLED", 0)
-<<<<<<< HEAD
-        status = self.proxy.group.destroy("group", True)
-        self.check_xmlrpc_command_result(status, True)
-=======
         status = self.proxy.group.destroy("group")
-        self.assertStatus(status, _executor.Job.ERROR)
-        self.assertEqual(status[1][-1]["state"], _executor.Job.COMPLETE)
-        self.assertEqual(status[1][-1]["description"],
-                         "Tried to execute action (_destroy_group).")
->>>>>>> 306749e8
+        self.check_xmlrpc_command_result(status, True,
+            error_message=("GroupError: Cannot destroy a group (group) which "
+                "is associated to a shard (1)."
+            )
+        )
 
     def test_remove_server_events(self):
         """Test removing a server by calling group.remove().
