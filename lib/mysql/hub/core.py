import logging

import mysql.hub.executor
import mysql.hub.services
import mysql.hub.events

MANAGER = None
_LOGGER = logging.getLogger(__name__)

class Manager(object):
    """The main manager class.

    This class hold references to all other components of the
    system. It also start all necessary protocol instances and the
    executor.
    """

    def __init__(self, config):
        self.__config = config
        self.__service_manager = mysql.hub.services.ServiceManager(self)
        self.__executor = mysql.hub.executor.Executor(self)
<<<<<<< HEAD
        self.__services = mysql.hub.services.ServiceManager(self)
        self.__handler = mysql.hub.events.Handler(self.__executor)
=======

        global MANAGER
        MANAGER = self
>>>>>>> 40dbfbda

    def start(self):
        _LOGGER.info("Starting Core Services.")
        self.__service_manager.load_services()
        self.__executor.start()
<<<<<<< HEAD
        self.__services.start()
        _LOGGER.info("Core Services started.")

    def wait(self):
=======
        self.__service_manager.start()
>>>>>>> 40dbfbda
        self.__executor.join()

    def shutdown(self):
        _LOGGER.info("Shutting down Core Services.")
        self.__executor.shutdown()
        self.__service_manager.shutdown()

    @property
    def executor(self):
        return self.__executor

    @property
    def handler(self):
        return self.__handler

    @property
    def config(self):
        return self.__config<|MERGE_RESOLUTION|>--- conflicted
+++ resolved
@@ -17,29 +17,18 @@
 
     def __init__(self, config):
         self.__config = config
+        self.__executor = mysql.hub.executor.Executor(self)
         self.__service_manager = mysql.hub.services.ServiceManager(self)
-        self.__executor = mysql.hub.executor.Executor(self)
-<<<<<<< HEAD
-        self.__services = mysql.hub.services.ServiceManager(self)
         self.__handler = mysql.hub.events.Handler(self.__executor)
-=======
-
-        global MANAGER
-        MANAGER = self
->>>>>>> 40dbfbda
 
     def start(self):
         _LOGGER.info("Starting Core Services.")
         self.__service_manager.load_services()
         self.__executor.start()
-<<<<<<< HEAD
-        self.__services.start()
+        self.__service_manager.start()
         _LOGGER.info("Core Services started.")
 
     def wait(self):
-=======
-        self.__service_manager.start()
->>>>>>> 40dbfbda
         self.__executor.join()
 
     def shutdown(self):
