--- conflicted
+++ resolved
@@ -440,16 +440,11 @@
     group_id = base_group_id + "-" + str(number_group_id)
 
     # Create group.
-<<<<<<< HEAD
     group = _server.Group(group_id=group_id, description=group_description,
                           status=_server.Group.INACTIVE)
     _server.Group.add(group)
-=======
-    group = _server.Group.add(group_id, group_description)
+    groups.add(group_id)
     _LOGGER.debug("Added group (%s).", group)
->>>>>>> 5e53c66d
-    groups.add(group_id)
-    _LOGGER.debug("Added group (%s).", str(group))
 
     # Create master of the group.
     master_address = topology[master_uuid]["address"]
@@ -754,18 +749,11 @@
         except _errors.DatabaseError as error:
             _LOGGER.debug(error)
 
-<<<<<<< HEAD
-        if str(group.master) != master_uuid:
-            raise _errors.GroupError("Group (%s) does not contain correct " \
-                                     "master (%s)." % (group_id, master_uuid))
-
     if slave.status not in \
         (_server.MySQLServer.RUNNING, _server.MySQLServer.SPARE):
         raise _errors.ServerError("Server (%s) is not either running or "
                                   "a spare.", (slave_uuid, ))
 
-=======
->>>>>>> 5e53c66d
     _events.trigger_within_procedure(CHANGE_TO_CANDIDATE, group_id, slave_uuid)
 
 @_events.on_event(BLOCK_WRITE_DEMOTE)
