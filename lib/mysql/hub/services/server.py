--- conflicted
+++ resolved
@@ -147,28 +147,18 @@
 
 LOOKUP_SERVERS = _events.Event()
 class ServerLookups(ProcedureCommand):
-<<<<<<< HEAD
-    """Return a list of existing servers in a group.
-    """
-    group_name = "group"
-    command_name = "lookup_servers"
-
-    def execute(self, group_id, status=None, synchronous=True):
-        """Return a list of existing servers in a group.
-=======
     """Return information on existing server(s) in a group.
     """ 
     group_name = "group"
     command_name = "lookup_servers"
 
-    def execute(self, group_id, uuid=None, synchronous=True):
+    def execute(self, group_id, uuid=None, status=None, synchronous=True):
         """Return information on existing server(s) in a group.
->>>>>>> 400ecf4b
-
-        :param group_id: Group's id.
-        :param server_id: None if one wants to list the existing servers
-                          in a group or server's id if one wants information
-                          on a server in a group.
+
+        :param group_id: Group's id.
+        :param uuid: None if one wants to list the existing servers
+                     in a group or server's id if one wants information
+                     on a server in a group.
         :param synchronous: Whether one should wait until the execution
                             finishes or not.
         :return: List with existing severs in a group or detailed information
@@ -177,18 +167,12 @@
                 "user": user, "passwd": passwd}
 
         If the group does not exist, the :class:`mysqly.hub.errors.GroupError`
-<<<<<<< HEAD
-        exception is thrown. The list of servers returned has the following
+        exception is thrown. The information returned has the following
         format::
 
           [[uuid, address, is_master, status], ...]
         """
-        procedures = _events.trigger(LOOKUP_SERVERS, group_id, status)
-=======
-        exception is thrown.
-        """
-        procedures = _events.trigger(LOOKUP_SERVERS, group_id, uuid)
->>>>>>> 400ecf4b
+        procedures = _events.trigger(LOOKUP_SERVERS, group_id, uuid, status)
         return self.wait_for_procedures(procedures, synchronous)
 
 LOOKUP_UUID = _events.Event()
@@ -211,35 +195,9 @@
         procedures = _events.trigger(LOOKUP_UUID, address, user, passwd)
         return self.wait_for_procedures(procedures, synchronous)
 
-<<<<<<< HEAD
-LOOKUP_SERVER = _events.Event()
-class ServerLookup(ProcedureCommand):
-    """Return information on a server.
-    """
-    group_name = "group"
-    command_name = "lookup_server"
-
-    def execute(self, group_id, uuid, synchronous=True):
-        """Return information on a server.
-
-        :param group_id: Group's id.
-        :param uuid: Server's uuid.
-        :param synchronous: Whether one should wait until the execution finishes
-                            or not.
-        :return: List of existing servers.
-        :rtype: {"uuid" : uuid, "address": address, "user": user, "passwd": passwd}.
-        """
-        procedures = _events.trigger(LOOKUP_SERVER, group_id, uuid)
-        return self.wait_for_procedures(procedures, synchronous)
-
 ADD_SERVER = _events.Event()
 class ServerAdd(ProcedureCommand):
     """Add a server into group.
-=======
-CREATE_SERVER = _events.Event()
-class ServerCreate(ProcedureCommand):
-    """Add a server to a group.
->>>>>>> 400ecf4b
     """
     group_name = "group"
     command_name = "add"
@@ -251,8 +209,8 @@
         :param address: Server's address.
         :param user: Server's user.
         :param passwd: Server's passwd.
-        :param synchronous: Whether one should wait until the execution finishes
-                            or not.
+        :param synchronous: Whether one should wait until the execution
+                            finishes or not.
         :return: Tuple with job's uuid and status.
         """
         procedures = _events.trigger(
@@ -350,20 +308,9 @@
         return self.wait_for_procedures(procedures, synchronous)
 
 @_events.on_event(LOOKUP_GROUPS)
-<<<<<<< HEAD
-def _lookup_groups():
-    """Return a list of existing groups.
-    """
-    return _server.Group.groups()
-
-@_events.on_event(LOOKUP_GROUP)
-def _lookup_group(group_id):
-    """Return information on a group.
-=======
-def _lookup_groups(group_id):
+def _lookup_groups(group_id=None):
     """Return a list of existing groups or fetch information on a group
     identified by group_id.
->>>>>>> 400ecf4b
     """
     if group_id is None:
         return _server.Group.groups()
@@ -439,18 +386,12 @@
     _detector.FailureDetector.unregister_group(group_id)
 
 @_events.on_event(LOOKUP_SERVERS)
-<<<<<<< HEAD
-def _lookup_servers(group_id, status):
-    """Return list of existing servers in a group.
-=======
-def _lookup_servers(group_id, uuid=None):
+def _lookup_servers(group_id, uuid=None, status=None):
     """Return existing servers in a group or information on a server.
->>>>>>> 400ecf4b
     """
     group = _server.Group.fetch(group_id)
     if not group:
         raise _errors.GroupError("Group (%s) does not exist." % (group_id, ))
-<<<<<<< HEAD
 
     if status is not None and status not in _server.MySQLServer.SERVER_STATUS:
         raise _errors.ServerError(
@@ -462,14 +403,23 @@
     else:
         status = [status]
 
-    ret = []
-    for server in group.servers():
-        if server.status in status:
-            ret.append(
-                [str(server.uuid), server.address,
-                (group.master == server.uuid), server.status]
-                )
-    return ret
+    if uuid is None:
+        ret = []
+        for server in group.servers():
+            if server.status in status:
+                ret.append(
+                    [str(server.uuid), server.address,
+                    (group.master == server.uuid), server.status]
+                    )
+        return ret
+
+    if not group.contains_server(uuid):
+        raise _errors.GroupError("Group (%s) does not contain server (%s)." \
+                                 % (group_id, uuid))
+
+    server = _server.MySQLServer.fetch(uuid)
+    return {"uuid": str(server.uuid), "address": server.address,
+            "user": server.user, "passwd": server.passwd}
 
 @_events.on_event(LOOKUP_UUID)
 def _lookup_uuid(address, user, passwd):
@@ -478,47 +428,9 @@
     return _server.MySQLServer.discover_uuid(address=address, user=user,
                                              passwd=passwd)
 
-@_events.on_event(LOOKUP_SERVER)
-def _lookup_server(group_id, uuid):
-    """Return information on a server.
-    """
-    group = _server.Group.fetch(group_id)
-    if not group:
-        raise _errors.GroupError("Group (%s) does not exist." % (group_id))
-=======
-
-    if uuid is None:
-        ret = []
-        for server in group.servers():
-            ret.append([str(server.uuid), server.address,
-                       group.master == server.uuid])
-        return ret
-
->>>>>>> 400ecf4b
-    if not group.contains_server(uuid):
-        raise _errors.GroupError("Group (%s) does not contain server (%s)." \
-                                 % (group_id, uuid))
-
-    server = _server.MySQLServer.fetch(uuid)
-    return {"uuid": str(server.uuid), "address": server.address,
-            "user": server.user, "passwd": server.passwd}
-
-<<<<<<< HEAD
 @_events.on_event(ADD_SERVER)
 def _add_server(group_id, address, user, passwd):
     """Add a server into a group.
-=======
-@_events.on_event(LOOKUP_UUID)
-def _lookup_uuid(address, user, passwd):
-    """Retrieve server's uuid.
-    """
-    return _server.MySQLServer.discover_uuid(address=address, user=user,
-                                             passwd=passwd)
-
-@_events.on_event(CREATE_SERVER)
-def _create_server(group_id, address, user, passwd):
-    """Create a server and add it to a group.
->>>>>>> 400ecf4b
     """
     uuid = _server.MySQLServer.discover_uuid(address=address, user=user,
                                              passwd=passwd)
