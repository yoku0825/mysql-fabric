#
# Copyright (c) 2013,2014, Oracle and/or its affiliates. All rights reserved.
#
# This program is free software; you can redistribute it and/or modify
# it under the terms of the GNU General Public License as published by
# the Free Software Foundation; version 2 of the License.
#
# This program is distributed in the hope that it will be useful,
# but WITHOUT ANY WARRANTY; without even the implied warranty of
# MERCHANTABILITY or FITNESS FOR A PARTICULAR PURPOSE.  See the
# GNU General Public License for more details.
#
# You should have received a copy of the GNU General Public License
# along with this program; if not, write to the Free Software
# Foundation, Inc., 51 Franklin St, Fifth Floor, Boston, MA 02110-1301 USA
#

"""Module for supporting definition of Fabric commands.

This module aids in the definition of new commands to be incorporated
into the Fabric. Commands are defined as subclasses of the
:class:`Command` class and are automatically incorporated into the
client or server.

Commands have a *remote* and a *local* part, where the remote part is
executed by sending a request to the Fabric server for execution. The
local part of the command is executed by the client.

The default implementation of the local part just dispatch the command
to the server, so these commands do not need to define a local part at
all.

The documentation string of the command class is used as help text for
the command and can be shown using the "help" command. The first
sentence of the description is the brief description and is shown in
listings, while the remaining text is the more elaborate description
shown in command help message.
"""
import re
import inspect
import logging
import functools
import collections

import mysql.fabric.executor as _executor

<<<<<<< HEAD
from cStringIO import StringIO

from mysql.fabric.utils import (
    FABRIC_UUID,
    TTL,
)

from mysql.fabric.sharding import (
    MappingShardsGroups,
)

from mysql.fabric import (
    persistence as _persistence,
)

=======
>>>>>>> 5b4792ea
from mysql.fabric.handler import (
    MySQLHandler,
)

_LOGGER = logging.getLogger(__name__)

_COMMANDS_CLASS = {}

def register_command(group_name, command_name, command):
    """Register a command within a group.

    :param group_name: The command-group to which a command belongs.
    :param command_name: The command that needs to be registered.
    :param command: The command class that contains the implementation
                    for this command
    """
    commands = _COMMANDS_CLASS.setdefault(group_name, {})
    commands[command_name] = command

def unregister_command(group_name, command_name):
    """Unregister a command within a group.

    :param group_name: The command-group to which a command belongs.
    :param command_name: The command that needs to be registered.
    """
    del _COMMANDS_CLASS[group_name][command_name]
    if not _COMMANDS_CLASS[group_name]:
        del _COMMANDS_CLASS[group_name]

def get_groups():
    """Return registered groups of commands.

    :return: Returns the different command groups.
    """
    return _COMMANDS_CLASS.keys()

def get_commands(group_name):
    """Return registered commands within a group.

    :param group_name: The command group whose commands need to be listed.
    :return: The command classes that handles the command functionality.
    """
    return _COMMANDS_CLASS[group_name].keys()

def get_command(group_name, command_name):
    """Return a registered command within a group.

    :param group_name: The command group whose commands need to be listed.
    :param command_name: The command whose implementation needs to be fetched.
    :return: The command classes that handles the command functionality.
    """
    return _COMMANDS_CLASS[group_name][command_name]

class CommandMeta(type):
    """Metaclass for defining new commands.

    This class will register new commands defined and add them to  the a list
    of existing commands.

    Users willing to create a new command should create a class that inherits
    from either the :class:`ProcedureCommand`, :class:`ProcedureGroup` or
    :class:`ProcedureShard` classes. However any base class defined upon one of
    the aforementioned classes must have its name appended to the
    `IgnoredCommand` attribute. Otherwise, it will erroneously be considered a
    command.
    """
    IgnoredCommand = \
        ("command", "procedurecommand", "proceduregroup", "procedureshard")

    def __init__(cls, cname, cbases, cdict):
        """Register command definitions.
        """
        type.__init__(cls, cname, cbases, cdict)

        try:
            if not cls.group_name:
                raise AttributeError
        except AttributeError:
            cls.group_name = cdict["__module__"]

        try:
            if not cls.command_name:
                raise AttributeError
        except AttributeError:
            cls.command_name = cname.lower()

        if cls.command_name not in CommandMeta.IgnoredCommand and \
            re.match(r"[A-Za-z]\w+", cls.command_name):
            register_command(cls.group_name, cls.command_name, cls)

    @classmethod
    def _wrapfunc(mcs, func, cname):
        """Wrap the a function in order to log when it started and
        finished its execution.
        """
        original = func
        @functools.wraps(func)
        def _wrap(obj, *args, **kwrds):
            """Inner wrapper function.
            """
            group = obj.group_name
            command = obj.command_name
            subject = ".".join([group, command])
            success = True
            try:
                _LOGGER.debug(
                    "Started command (%s, %s).", group, command,
                    extra={
                        "subject" : subject,
                        "category" : MySQLHandler.PROCEDURE,
                        "type" : MySQLHandler.START
                    }
                )
                ret = original(obj, *args, **kwrds)

                # Check that we really got a result set back. If not,
                # something is amiss.
                #
                # As a special case, if the function returns None it
                # means it finished without throwing an exception, so
                # it trivially succeeded without a result set.
                if ret is None:
                    ret = CommandResult(None)
                elif not isinstance(ret, CommandResult):
                    raise  _errors.InternalError(
                        "Expected '%s', got '%s'" % (
                            CommandResult.__name__,
                            ret,
                        )
                    )

                if isinstance(obj, ProcedureCommand):
                    success = ProcedureCommand.succeeded(ret)
            except:
                success = False
                raise

            finally:
                _LOGGER.debug("Finished command (%s, %s).", group, command,
                    extra={
                        "subject" : subject,
                        "category" : MySQLHandler.PROCEDURE,
                        "type" : MySQLHandler.STOP if success else \
                                 MySQLHandler.ABORT
                    }
                )
            return ret
        _wrap.original_function = func
        return _wrap

    def __new__(mcs, cname, cbases, cdict):
        """Wrap the execute function in order to log when it starts
        and finishes its execution.
        """
        for name, func in cdict.items():
            if name == "execute" and callable(func):
                cdict[name] = mcs._wrapfunc(func, cname)
        return type.__new__(mcs, cname, cbases, cdict)


class Command(object):
    """Base class for all commands.

    Each subclass implement both the server side and the client side
    of a command.

    When defining a command, implementing the execute method will
    allow execution on the server. If there is anything that needs to
    be done locally, before dispatching the command, it should be
    added to the dispatch method.

    Command instances automatically get a few attributes defined when
    being created. These can be accessed as normal attributes inside
    the command.

    On the client side, the following attributes are defined:

    options
       Any options provided to the command.
    config
       Any information provided through a configuration file.
    client
       A protocol client instance, which can be used to communicate
       with the server. This is normally not necessary, but can be
       used to get access to configuration file information.

    On the server side, the following attributes are defined:

    server
      The protocol server instance the command is set up for. The
      configuration file information can be accessed through this.

    Commands are organized into groups through the *group_name* class
    property. If it is not defined though, the module where the command
    is defined is used as the group name. Something similar happens to
    the command name, which means that if the *command_name* class
    property is not defined, the class name is automatically used.
    """
    __metaclass__ = CommandMeta

    group_name = None

    command_name = None

    def __init__(self):
        """Constructor.
        
        See class description for information.
        """
        self.__client = None
        self.__server = None
        self.__options = None
        self.__config = None
        self.generate_options()

    def generate_options(self):
        """Use the execute / dispatch method signature to build the
        optional argument list passed to the command line parser.
        """
        # Define command_options if it was not done already.
        try:
            self.command_options
        except AttributeError:
            self.command_options = []

        # Extract the default values from the method signature and build
        # the optional argument list.
        try:
            spec = inspect.getargspec(self.execute.original_function)
        except AttributeError:
            spec = inspect.getargspec(self.dispatch)

        if spec.defaults is not None:
            action = ""
            #Easier to build the default args and values pairs in reverse
            for opt, value in zip(reversed(spec.args), reversed(spec.defaults)):
                #set the action while parsing optional arguments by
                #inspecting the defaults.
                if type(value) is bool:
                    if value:
                        action = "store_false"
                    else:
                        action = "store_true"
                else:
                    action = "store"

                command_option = {
                    'options':["--" + opt],
                    'dest':opt,
                    'default':value,
                    'action':action
                }
                self.command_options.append(command_option)

            #Reverse the extracted list
            self.command_options.reverse()

        # Options for all commands
        command_option = {
            'options': ["--user"],
            'dest': 'auth_user',
            'default': None,
            'action': "store"
        }
        self.command_options.append(command_option)

    def append_options_to_args(self, args):
        """Append the optional arguments and their values to the
        argument list being passed to the remote server.

        @param args: The list of compulsory arguments to the command.
        """
        args_list = []
        if args:
            args_list.extend(args)
        if self.command_options:
            #Get the optional parameters from the options object. Append these
            #to the arguments list so that they can be passed to the execute
            #method.
            for option in self.command_options:
                if option['dest'] == 'auth_user':
                    continue
                args_list.append(getattr(self.options, option['dest']))
        return args_list

    @property
    def client(self):
        """Return the client proxy.
        """
        return self.__client

    @property
    def server(self):
        """Return the server proxy.
        """
        return self.__server

    @property
    def options(self):
        """Return command line options.
        """
        return self.__options

    @property
    def config(self):
        """Return configuration options.
        """
        return self.__config

    def setup_client(self, client, options, config):
        """Provide client-side information to the command.

        This is called after an instance of the command have been
        created on the client side and provide the client instance and
        options to the command.

        The client instance can be used to dispatch the command to the
        server.

        :param client: The client instance for the command.
        :param options: The options for the command.
        :param config: The configuration for the command.
        """
        assert self.__server is None
        self.__client = client
        self.__options = options
        self.__config = config

    def setup_server(self, server, options, config):
        """Provide server-side information to the command.

        This function is called after creating an instance of the
        command on the server-side and will set the server of the
        command. There will be one command instance for each protocol
        server available.

        :param server: Protocol server instance for the command.
        :param options: The options for the command.
        :param config: The configuration for the command.
        """
        assert self.__client is None
        self.__server = server
        self.__options = options
        self.__config = config

    def add_options(self, parser):
        """Method called to set up options from the class instance.

        :param parser: The parser used for parsing the command options.
        """
        try:
            for option in self.command_options:
                kwargs = option.copy()
                del kwargs['options']
                parser.add_option(*option['options'], **kwargs)
        except AttributeError:
            pass

    def dispatch(self, *args):
        """Default dispatch method, executed on the client side.

        The default dispatch method just call the server-side of the
        command.

        :param args: The arguments for the command dispatch.
        """
        return self.client.dispatch(self, *args)

<<<<<<< HEAD
    def execute(self):
        """Any command derived from this class must redefine this
        method.
        """
        raise _errors.ProgrammingError("The execute method is not defined.")
=======
    @staticmethod
    def command_status(status, details=False):
        """Present the result reported by a command in a friendly-user way.

        :param status: The command status.
        :param details: Whether details on failures should be printed or
                        not.
        """
        success = True
        returned = ""
        activities = ""

        if not isinstance(status, list):
            returned = status
        elif not isinstance(status[0], bool):
            returned = status
        else:
            success = status[0]
            if success:
                returned = status[2]
            else:
                trace = status[1].split("\n")
                returned = trace[-2]
                if details:
                    activities = "\n".join(trace)

        return "\n".join([
            "Command :",
            "{ success     = %s" % (success, ),
            "  return      = %s" % (returned, ),
            "  activities  = %s" % (activities, ),
            "}"
            ])
>>>>>>> 5b4792ea

    @classmethod
    def get_signature(cls):
        """Get the signature of the command.

        This is done by inspecting the arguments to the execute or
        dispatch method.

        :return string: The signature of the command as a string

        """

        #The signatures of the execute/dispatch methods are used to
        #build the help string to be used in the commands.
        try:
            cargs = inspect.getargspec(cls.execute.original_function)
        except AttributeError:
            cargs = inspect.getargspec(cls.dispatch)

        #Build the help text for the compulsory arguments of the command
        help_positional_arguments = ""
        if cargs.args is not None:
            if cargs.defaults is not None:
                default_len = len(cargs.defaults)
            else:
                default_len = 0
            #Skip the name of the functio and iterate till the beginning of the
            #default arguments.
            for arg in cargs.args[1:len(cargs.args)-default_len]:
                help_positional_arguments += (arg + " ")

        #Build the help text for the optional arguments for the command
        help_default_arguments = ""
        if cargs.defaults is not None:
            default_params = []
            #Iterate through the default arguments building a key value pair
            for opt, value in \
                zip(reversed(cargs.args), reversed(cargs.defaults)):
                if type(value) is not bool:
                    tmp = "[--" + str(opt) + "=" + str(value).upper() + "]"
                else:
                    tmp = "[--" + str(opt) + "]"
                default_params.append(tmp)
            default_params.reverse()
            for param in default_params:
                help_default_arguments += (param + " ")

        return "%s %s %s %s" % (
            cls.group_name,
            cls.command_name,
            help_positional_arguments,
            help_default_arguments
        )

    @staticmethod
    def generate_output_pattern(func, *params):
        """Call the function with the input params and generate a output pattern
        of {success:True/False, message:<for example exception>,
        return:<return values>}.

        :param func: the function that needs to be called
        :param params: The parameters to the function

        :return: :class:`CommandResult` instance

        """

        status = func(*params)
        _LOGGER.debug("Status from execution of '%s': %s", func.__name__, status)
        if len(status) > 0:
            rset = ResultSet(
                names=status[0].keys(),
                types=[ type(v) for v in status[0].values() ],
            )
            for entry in status:
                rset.append_row(entry.values())
        else:
            rset = None
        return CommandResult(None, results=rset)


class ProcedureCommand(Command):
    """Class used to implement commands that are built as procedures and
    schedule job(s) to be executed. Any command that needs to access the
    state store must be built upon this class.

    A procedure is asynchronously executed and schedules one or more jobs
    (i.e. functions) that are eventually processed. The scheduling is done
    through the executor which enqueues them and serializes their execution
    within a Fabric Server.

    Any job object encapsulates a function to be executed, its parameters,
    its execution's status and its result. Due to its asynchronous nature,
    a job accesses a snapshot produced by previously executed functions
    which are atomically processed so that Fabric is never left in an
    inconsistent state after a failure.

    To make it easy to use these commands, one might hide the asynchronous
    behavior by exploiting the :meth:`wait_for_procedures`.
    """
    def __init__(self):
        """Create the ProcedureCommand object.
        """
        super(ProcedureCommand, self).__init__()

    def dispatch(self, *args):
        """Default dispatch method when the command is build as a
        procedure.

        It calls command.dispatch, gets the result and processes
        it generating a user-friendly result.

        :param args: The arguments for the command dispatch.
        """

        return self.client.dispatch(self, *args)

    @staticmethod
    def wait_for_procedures(procedure_param, synchronous):
        """Wait until a procedure completes its execution and return
        detailed information on it.

        However, if the parameter synchronous is not set, only the
        procedure's uuid is returned because it is not safe to access
        the procedure's information while it may be executing.

        :param procedure_param: Iterable with procedures.
        :param synchronous: Whether should wait until the procedure
                            finishes its execution or not.
        :return: A :class:`CommandResult` instance with the execution result.
        :rtype: CommandResult
        """
        assert(len(procedure_param) == 1)
        synchronous = str(synchronous).upper() not in ("FALSE", "0")
        if not synchronous:
            info = ResultSet(names=['uuid'], types=[str])
            info.append_row([str(procedure_param[-1].uuid)])
            return CommandResult(None, results=info)

        executor = _executor.Executor()
        for procedure in procedure_param:
            executor.wait_for_procedure(procedure)
        _LOGGER.debug(
            "Result after wait: uuid='%s', status='%s', result='%s'",
            str(procedure_param[-1].uuid), procedure_param[-1].status,
            procedure_param[-1].result
        )

        # We look at the diagnosis of the last entry to decide the
        # status of the procedure execution.
        operation = procedure_param[-1].status[-1]
        complete = operation['state'] == _executor.Job.COMPLETE
        success = operation['success'] == _executor.Job.SUCCESS

        if success:
            result_field = procedure_param[-1].result
            info = ResultSet(
                names=('uuid', 'finished', 'success', 'result'),
                types=(str, bool, bool, type(result_field)),
            )
            info.append_row([
                str(procedure_param[-1].uuid),
                complete,
                success,
                result_field,
            ])
            _LOGGER.debug("Success: uuid='%s', result='%s'",
                          str(procedure_param[-1].uuid),
                          str(procedure_param[-1].result))

            rset = ResultSet(
                names=('state', 'success', 'when', 'description'),
                types=(int, int, float, str),
            )
            for item in procedure_param[-1].status:
                rset.append_row([
                    item['state'],
                    item['success'],
                    item['when'],
                    item['description'],
                ])
            return CommandResult(None, results=[info, rset])
        else:
            # The error message is the last line of the diagnosis, so
            # we get it from there. 
            error = operation['diagnosis'].split("\n")[-2]
            _LOGGER.debug("Failure: error='%s'", error)
            return CommandResult(error)

    @staticmethod
    def succeeded(status):
        """Check whether a procedure has succeeded or not.
        """
        ret = True

        try:
            ret = (status[1][-1]["success"] == _executor.Job.SUCCESS)
        except TypeError:
            # This may happen if the procedure is asynchronously executed.
            pass

        return ret

    def get_lockable_objects(self, variable=None, function=None):
        """Return the set of lockable objects by extracting information
        on the parameter's value passed to the function.

        There are derived classes which return specific information according
        to the procedure that is being executed. This implementation returns
        a set with with the string "lock".

        :param variable: Paramater's name from which the value should be
                         extracted.
        :param function: Function where the parameter's value will be
                         searched for.
        """
        return set(["lock"])


class ProcedureGroup(ProcedureCommand):
    """Class used to implement commands that are built as procedures and
    execute operations within a group.
    """
    pass

class ProcedureShard(ProcedureCommand):
    """Class used to implement commands that are built as procedures and
    execute operations within a sharding.
    """
    pass

ResultSetColumn = collections.namedtuple('ResultSetColumn', 'name,type')

class ResultSet(object):
    """A result set returned by a command object.

    Each result set is conceptually a table with columns where each
    column have a name and a type. The name is given as a string and
    the type is given as a Python type.

    Rows are internally stored as tuples, even if other iterables are
    used to add a row to the result set.

    :param names: List (or other iterable) of names of columns.
    :param types: List (or other iterable) of types of columns.

    """

    def __init__(self, names, types):
        """Constructor.

        See class description for more information.

        """

        # Make sure that we always store the column information as a
        # tuple, even if other types of iterables are passed to the
        # function.
        assert len(names) == len(types)
        self.__columns = tuple(ResultSetColumn(nm, tp) for nm, tp in zip(names, types))
        self.__rows = []

    def table_rows(self):
        r"""Create rows for the result set as a table.

        This will create the lines for a result set in a tabular
        format. A typical use-case would be:

        >>> rset = ResultSet(names=('one', 'two'), types=(int, int))
        >>> rset.append_row([1,2])
        >>> rset.append_row([3,4])
        >>> print "\n".join(rset.table_rows())
        one two
        --- ---
          1   2
          3   4

        """

        header = [ col.name for col in self.__columns ]
        all_rows = [ header ]
        all_rows.extend(self.__rows)
        width = [max(len(str(r)) for r in col) for col in zip(*all_rows)]
        def _mkline(row):
                return " ".join("{0:>{1}}".format(x, width[i]) for i, x in enumerate(row))

        result = [ _mkline(header) ]
        result.append(_mkline([ '-' * w for w in width ]))
        for row in self.__rows:
            result.append(_mkline(row))
        return result

    @property
    def rowcount(self):
        """The number of rows in the result set
        """
        return len(self.__rows)

    @property
    def columns(self):
        """An array of the columns defined for the result set.
        """
        return self.__columns

    def __str__(self):
        """Convert the result set to a human-friendly output.
        """
        return "\n".join(self.table_rows())

    def __iter__(self):
        """Iterate over the rows of the result set.

        Each row is a list of column values.

        """

        for row in self.__rows:
            yield row

    def __getitem__(self, index):
        """Indexing operator for result set.

        Will index the rows of the result set.

        """

        return self.__rows[index]

    def append_row(self, row):
        """Append a row to the result set.

        The row is an array (a list or tuple) of values that should be
        added to the result set. When adding the row, it will be
        checked that the length of the row matches the number of
        columns defined for the result set and that the types of the
        values match the type given for the column.

        :param row: An array of the values to add.

        """

        # Check that the length of the row matches the number of
        # columns for the result set
        if len(row) != len(self.__columns):
            message = "Invalid row length: expected %d, was %d" % (
                len(self.__columns), len(row)
            )
            raise _errors.CommandResultError(message)

        self.__rows.append(
            tuple(col.type(val) for col, val in zip(self.__columns, row))
        )


class CommandResult(object):
    """Command result class.

    The command result class contain the result of a procedure
    execution. This covers any errors returned and zero or more result
    sets.

    :param error: Error string, or None if there were no error.
    :param results: List of result sets, or a single result set to add.
    :param uuid: UUID that identifies the Fabric meta-data.
    :param ttl: Time-To-Live (TTL) in seconds.

    """

    def __init__(self, error, results=None, uuid=FABRIC_UUID, ttl=TTL):
        """Constructor.

        See class description for information.

        """

        self.__error = error
        self.__uuid = uuid
        self.__ttl = ttl
        self.__results = []

        # Ensure that results is a list of results even if a single
        # result (or None) was passed as value.
        if results is None:
            results = []
        elif isinstance(results, ResultSet):
            results = [results]
        elif not isinstance(results, collections.Iterable):
            # The actual contents of the iterable is checked in the
            # append_result function.
            raise TypeError("Expected None, ResultSet, or iterable")

        # Append the result sets one by one to perform the standard
        # checks on adding result sets to the command result.
        for result in results:
            self.append_result(result)

    def emit(self, output):
        """Write a human-readable version of the command result.

        This will print a human-readable version of the command
        result, including all result sets, to the output provided.

        :param output: File object to write to.

        """

        rows = [
            "Fabric UUID:  %s" % self.uuid,
            "Time-To-Live: %d" % self.__ttl,
            "",
        ]

        if self.__error:
            rows.append(self.__error)
        elif not self.__results:
            rows.append('Success (empty result set)')
        else:
            for rset in self.__results:
                rows.extend(rset.table_rows())
                rows.append("")

        output.writelines(row + "\n" for row in rows)
        output.write("\n")

    def __str__(self):
        """The command result as a string.
        """
        output = StringIO()
        self.emit(output)
        return output.getvalue()

    @property
    def uuid(self):
        """Fabric node UUID for command result.
        """
        return self.__uuid

    @property
    def ttl(self):
        """Time-To-Live for command result.
        """
        return self.__ttl

    @property
    def error(self):
        """Command result error, or None if there were no error.
        """
        return self.__error

    @property
    def results(self):
        """List of result sets.
        """
        return self.__results

    def append_result(self, result):
        """Append a result set to the list of result sets.

        :param result: Result set to add last to the list of result sets.

        """

        if not isinstance(result, ResultSet):
            raise _errors.CommandResultError('Result have to be an instance of ResultSet')
        if self.error:
            raise _errors.CommandResultError('result sets cannot be added for error results')
        self.__results.append(result)

if __name__ == '__main__':
    import doctest
    doctest.testmod()<|MERGE_RESOLUTION|>--- conflicted
+++ resolved
@@ -42,9 +42,9 @@
 import functools
 import collections
 
+import mysql.fabric.errors as _errors
 import mysql.fabric.executor as _executor
 
-<<<<<<< HEAD
 from cStringIO import StringIO
 
 from mysql.fabric.utils import (
@@ -52,16 +52,6 @@
     TTL,
 )
 
-from mysql.fabric.sharding import (
-    MappingShardsGroups,
-)
-
-from mysql.fabric import (
-    persistence as _persistence,
-)
-
-=======
->>>>>>> 5b4792ea
 from mysql.fabric.handler import (
     MySQLHandler,
 )
@@ -430,48 +420,6 @@
         """
         return self.client.dispatch(self, *args)
 
-<<<<<<< HEAD
-    def execute(self):
-        """Any command derived from this class must redefine this
-        method.
-        """
-        raise _errors.ProgrammingError("The execute method is not defined.")
-=======
-    @staticmethod
-    def command_status(status, details=False):
-        """Present the result reported by a command in a friendly-user way.
-
-        :param status: The command status.
-        :param details: Whether details on failures should be printed or
-                        not.
-        """
-        success = True
-        returned = ""
-        activities = ""
-
-        if not isinstance(status, list):
-            returned = status
-        elif not isinstance(status[0], bool):
-            returned = status
-        else:
-            success = status[0]
-            if success:
-                returned = status[2]
-            else:
-                trace = status[1].split("\n")
-                returned = trace[-2]
-                if details:
-                    activities = "\n".join(trace)
-
-        return "\n".join([
-            "Command :",
-            "{ success     = %s" % (success, ),
-            "  return      = %s" % (returned, ),
-            "  activities  = %s" % (activities, ),
-            "}"
-            ])
->>>>>>> 5b4792ea
-
     @classmethod
     def get_signature(cls):
         """Get the signature of the command.
