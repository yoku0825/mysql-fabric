--- conflicted
+++ resolved
@@ -265,17 +265,10 @@
     command_name = None
 
     def __init__(self):
-<<<<<<< HEAD
-        """Constructor for Command object.
-        """
-=======
         """Constructor.
         
         See class description for information.
-
-        """
-
->>>>>>> c8d5cf23
+        """
         self.__client = None
         self.__server = None
         self.__options = None
