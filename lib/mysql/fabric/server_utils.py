--- conflicted
+++ resolved
@@ -21,19 +21,13 @@
 import collections
 import mysql.connector
 
-<<<<<<< HEAD
-from mysql.connector.cursor import (
-    MySQLCursor, MySQLCursorRaw, MySQLCursorNamedTuple
-)
-=======
->>>>>>> 306749e8
 import mysql.fabric.errors as _errors
 
 from mysql.connector.cursor import (
     MySQLCursor,
-    MySQLCursorRaw
+    MySQLCursorRaw,
+    MySQLCursorNamedTuple
 )
-
 from mysql.connector.errorcode import (
     ER_ROW_IS_REFERENCED,
     ER_ROW_IS_REFERENCED_2
